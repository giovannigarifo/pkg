# Deep Learning on Academic Knowledge Graphs

**Predicting new facts in a novel semantic graph built on top of the Politecnico di Torino scholarly data**

Implementation of an R-GCN based model for node embedding using [Deep Graph Library](https://www.dgl.ai/).

`data` folder contains in XML format the RDF description of the knowledge graphs used.


## Relational Graph Convolutional Network (R-GCN)

<<<<<<< HEAD
R-GCN is a kind of GraphConvNet that operates on [knowledge graphs](https://en.wikipedia.org/wiki/Knowledge_Graph). 
=======
RGCNs are a kind of GraphConvNet that operates on [knowledge graphs](https://en.wikipedia.org/wiki/Knowledge_Graph).
>>>>>>> a319a8ad

The main difference with respect to classical GCNs that operates on graphs is that R-GCN operates on multigraphs with labeled edges.

## Link prediction

To run `link-predict.py` on 16GB of system memory with training and evaluation done on CPU with 8 threads available:

```
python3 -u rgcn-linkpredict.py --num-threads=7 --graph-perc="1.0" --eval-batch-size="40" --rdf-dataset-path="../data/anni2013-2017_with_img.xml" 2>&1 | tee output/out.log
```

on 32GB of system memory and GPU with 8GB of video memory, with training on GPU and evaluation on CPU with 8 threads available:

```
<<<<<<< HEAD
python3 -u rgcn-linkpredict.py --gpu=0 --num-threads=8 --eval-batch-size="80" --graph-batch-size=20000 --rdf-dataset-path="../data/anni2013-2017_with_img.xml" 2>&1 | tee out.log
=======
python3 -u rgcn-linkpredict.py --gpu=0 --num-threads=7 --graph-perc="1.0" --eval-batch-size="80" --graph-batch-size=20000 --rdf-dataset-path="../data/anni2013-2017_with_img.xml" 2>&1 | tee output/out.log
```

# New links evaluation

```
python3 -u rgcn-linkpredict.py --job="linkeval" --num-threads=7 --graph-perc="1.0" --eval-batch-size="30" --graph-batch-size="10000" --load-model-state="model_state.pth" --load-data="input/publications.pth" --num-scored-triples="30" 2>&1 | tee output/output.log
>>>>>>> a319a8ad
```<|MERGE_RESOLUTION|>--- conflicted
+++ resolved
@@ -9,34 +9,23 @@
 
 ## Relational Graph Convolutional Network (R-GCN)
 
-<<<<<<< HEAD
 R-GCN is a kind of GraphConvNet that operates on [knowledge graphs](https://en.wikipedia.org/wiki/Knowledge_Graph). 
-=======
-RGCNs are a kind of GraphConvNet that operates on [knowledge graphs](https://en.wikipedia.org/wiki/Knowledge_Graph).
->>>>>>> a319a8ad
 
 The main difference with respect to classical GCNs that operates on graphs is that R-GCN operates on multigraphs with labeled edges.
 
-## Link prediction
 
-To run `link-predict.py` on 16GB of system memory with training and evaluation done on CPU with 8 threads available:
+# How to run
+
+## Link predictor training
+
+On 32GB of system memory and GPU with 8GB of video memory, with training on GPU and evaluation on CPU with 8 threads available:
 
 ```
-python3 -u rgcn-linkpredict.py --num-threads=7 --graph-perc="1.0" --eval-batch-size="40" --rdf-dataset-path="../data/anni2013-2017_with_img.xml" 2>&1 | tee output/out.log
+python3 -u rgcn-linkpredict.py --job="train" --gpu=0 --num-threads=8 --graph-perc=1.0 --train-perc=0.9 --valid-perc=0.05 --test-perc=0.05 --eval-batch-size=80 --graph-batch-size=20000 --n-epochs=6000 --lr=0.001 --regularization=0.5 --evaluate-every=100 --rdf-graph-path="../data/anni2013-2017_no_img_7topics.xml" --load-dataset="input/pkg_dataset.pth" 2>&1 | tee output/output.log
 ```
 
-on 32GB of system memory and GPU with 8GB of video memory, with training on GPU and evaluation on CPU with 8 threads available:
+## New links evaluation
 
 ```
-<<<<<<< HEAD
-python3 -u rgcn-linkpredict.py --gpu=0 --num-threads=8 --eval-batch-size="80" --graph-batch-size=20000 --rdf-dataset-path="../data/anni2013-2017_with_img.xml" 2>&1 | tee out.log
-=======
-python3 -u rgcn-linkpredict.py --gpu=0 --num-threads=7 --graph-perc="1.0" --eval-batch-size="80" --graph-batch-size=20000 --rdf-dataset-path="../data/anni2013-2017_with_img.xml" 2>&1 | tee output/out.log
-```
-
-# New links evaluation
-
-```
-python3 -u rgcn-linkpredict.py --job="linkeval" --num-threads=7 --graph-perc="1.0" --eval-batch-size="30" --graph-batch-size="10000" --load-model-state="model_state.pth" --load-data="input/publications.pth" --num-scored-triples="30" 2>&1 | tee output/output.log
->>>>>>> a319a8ad
+python3 -u rgcn-linkpredict.py --job="eval" --num-threads=8 --graph-perc="1.0" --eval-batch-size="30" --graph-batch-size="10000" --load-model-state="model_state.pth" --load-data="input/pkg_dataset.pth" --num-scored-triples="30" 2>&1 | tee output/output.log
 ```